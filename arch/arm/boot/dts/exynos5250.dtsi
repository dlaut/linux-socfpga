--- conflicted
+++ resolved
@@ -422,10 +422,7 @@
 
 	i2s0: i2s@03830000 {
 		compatible = "samsung,s5pv210-i2s";
-<<<<<<< HEAD
-=======
 		status = "disabled";
->>>>>>> d8ec26d7
 		reg = <0x03830000 0x100>;
 		dmas = <&pdma0 10
 			&pdma0 9
@@ -442,10 +439,7 @@
 
 	i2s1: i2s@12D60000 {
 		compatible = "samsung,s3c6410-i2s";
-<<<<<<< HEAD
-=======
 		status = "disabled";
->>>>>>> d8ec26d7
 		reg = <0x12D60000 0x100>;
 		dmas = <&pdma1 12
 			&pdma1 11>;
@@ -458,10 +452,7 @@
 
 	i2s2: i2s@12D70000 {
 		compatible = "samsung,s3c6410-i2s";
-<<<<<<< HEAD
-=======
 		status = "disabled";
->>>>>>> d8ec26d7
 		reg = <0x12D70000 0x100>;
 		dmas = <&pdma0 12
 			&pdma0 11>;
