/* SPDX-License-Identifier: GPL-2.0 */
#ifndef _ASM_POWERPC_PGALLOC_32_H
#define _ASM_POWERPC_PGALLOC_32_H

#include <linux/threads.h>
#include <linux/slab.h>

/*
<<<<<<< HEAD
 * Functions that deal with pagetables that could be at any level of
 * the table need to be passed an "index_size" so they know how to
 * handle allocation.  For PTE pages (which are linked to a struct
 * page for now, and drawn from the main get_free_pages() pool), the
 * allocation size will be (2^index_size * sizeof(pointer)) and
 * allocations are drawn from the kmem_cache in PGT_CACHE(index_size).
 *
 * The maximum index size needs to be big enough to allow any
 * pagetable sizes we need, but small enough to fit in the low bits of
 * any page table pointer.  In other words all pagetables, even tiny
 * ones, must be aligned to allow at least enough low 0 bits to
 * contain this value.  This value is also used as a mask, so it must
 * be one less than a power of two.
 */
#define MAX_PGTABLE_INDEX_SIZE	0xf

extern void __bad_pte(pmd_t *pmd);

extern struct kmem_cache *pgtable_cache[];
#define PGT_CACHE(shift) pgtable_cache[shift]

static inline pgd_t *pgd_alloc(struct mm_struct *mm)
{
	return kmem_cache_alloc(PGT_CACHE(PGD_INDEX_SIZE),
			pgtable_gfp_flags(mm, GFP_KERNEL));
}

static inline void pgd_free(struct mm_struct *mm, pgd_t *pgd)
{
	kmem_cache_free(PGT_CACHE(PGD_INDEX_SIZE), pgd);
}

/*
=======
>>>>>>> 0ecfebd2
 * We don't have any real pmd's, and this code never triggers because
 * the pgd will always be present..
 */
/* #define pmd_alloc_one(mm,address)       ({ BUG(); ((pmd_t *)2); }) */
#define pmd_free(mm, x) 		do { } while (0)
#define __pmd_free_tlb(tlb,x,a)		do { } while (0)
/* #define pgd_populate(mm, pmd, pte)      BUG() */

<<<<<<< HEAD
#ifndef CONFIG_BOOKE

static inline void pmd_populate_kernel(struct mm_struct *mm, pmd_t *pmdp,
				       pte_t *pte)
{
	*pmdp = __pmd(__pa(pte) | _PMD_PRESENT);
}

static inline void pmd_populate(struct mm_struct *mm, pmd_t *pmdp,
				pgtable_t pte_page)
{
	*pmdp = __pmd(__pa(pte_page) | _PMD_USER | _PMD_PRESENT);
}

#define pmd_pgtable(pmd) ((pgtable_t)pmd_page_vaddr(pmd))
#else

=======
>>>>>>> 0ecfebd2
static inline void pmd_populate_kernel(struct mm_struct *mm, pmd_t *pmdp,
				       pte_t *pte)
{
	if (IS_ENABLED(CONFIG_BOOKE))
		*pmdp = __pmd((unsigned long)pte | _PMD_PRESENT);
	else
		*pmdp = __pmd(__pa(pte) | _PMD_PRESENT);
}

static inline void pmd_populate(struct mm_struct *mm, pmd_t *pmdp,
				pgtable_t pte_page)
{
<<<<<<< HEAD
	*pmdp = __pmd((unsigned long)pte_page | _PMD_PRESENT);
}

#define pmd_pgtable(pmd) ((pgtable_t)pmd_page_vaddr(pmd))
#endif

extern pte_t *pte_alloc_one_kernel(struct mm_struct *mm);
extern pgtable_t pte_alloc_one(struct mm_struct *mm);
void pte_frag_destroy(void *pte_frag);
pte_t *pte_fragment_alloc(struct mm_struct *mm, int kernel);
void pte_fragment_free(unsigned long *table, int kernel);

static inline void pte_free_kernel(struct mm_struct *mm, pte_t *pte)
{
	pte_fragment_free((unsigned long *)pte, 1);
}

static inline void pte_free(struct mm_struct *mm, pgtable_t ptepage)
{
	pte_fragment_free((unsigned long *)ptepage, 0);
}

static inline void pgtable_free(void *table, unsigned index_size)
{
	if (!index_size) {
		pte_fragment_free((unsigned long *)table, 0);
	} else {
		BUG_ON(index_size > MAX_PGTABLE_INDEX_SIZE);
		kmem_cache_free(PGT_CACHE(index_size), table);
	}
}

#define check_pgt_cache()	do { } while (0)
#define get_hugepd_cache_index(x)	(x)

#ifdef CONFIG_SMP
static inline void pgtable_free_tlb(struct mmu_gather *tlb,
				    void *table, int shift)
{
	unsigned long pgf = (unsigned long)table;
	BUG_ON(shift > MAX_PGTABLE_INDEX_SIZE);
	pgf |= shift;
	tlb_remove_table(tlb, (void *)pgf);
}

static inline void __tlb_remove_table(void *_table)
{
	void *table = (void *)((unsigned long)_table & ~MAX_PGTABLE_INDEX_SIZE);
	unsigned shift = (unsigned long)_table & MAX_PGTABLE_INDEX_SIZE;

	pgtable_free(table, shift);
}
#else
static inline void pgtable_free_tlb(struct mmu_gather *tlb,
				    void *table, int shift)
{
	pgtable_free(table, shift);
}
#endif

static inline void __pte_free_tlb(struct mmu_gather *tlb, pgtable_t table,
				  unsigned long address)
{
	tlb_flush_pgtable(tlb, address);
	pgtable_free_tlb(tlb, table, 0);
}
=======
	if (IS_ENABLED(CONFIG_BOOKE))
		*pmdp = __pmd((unsigned long)pte_page | _PMD_PRESENT);
	else
		*pmdp = __pmd(__pa(pte_page) | _PMD_USER | _PMD_PRESENT);
}

>>>>>>> 0ecfebd2
#endif /* _ASM_POWERPC_PGALLOC_32_H */<|MERGE_RESOLUTION|>--- conflicted
+++ resolved
@@ -6,42 +6,6 @@
 #include <linux/slab.h>
 
 /*
-<<<<<<< HEAD
- * Functions that deal with pagetables that could be at any level of
- * the table need to be passed an "index_size" so they know how to
- * handle allocation.  For PTE pages (which are linked to a struct
- * page for now, and drawn from the main get_free_pages() pool), the
- * allocation size will be (2^index_size * sizeof(pointer)) and
- * allocations are drawn from the kmem_cache in PGT_CACHE(index_size).
- *
- * The maximum index size needs to be big enough to allow any
- * pagetable sizes we need, but small enough to fit in the low bits of
- * any page table pointer.  In other words all pagetables, even tiny
- * ones, must be aligned to allow at least enough low 0 bits to
- * contain this value.  This value is also used as a mask, so it must
- * be one less than a power of two.
- */
-#define MAX_PGTABLE_INDEX_SIZE	0xf
-
-extern void __bad_pte(pmd_t *pmd);
-
-extern struct kmem_cache *pgtable_cache[];
-#define PGT_CACHE(shift) pgtable_cache[shift]
-
-static inline pgd_t *pgd_alloc(struct mm_struct *mm)
-{
-	return kmem_cache_alloc(PGT_CACHE(PGD_INDEX_SIZE),
-			pgtable_gfp_flags(mm, GFP_KERNEL));
-}
-
-static inline void pgd_free(struct mm_struct *mm, pgd_t *pgd)
-{
-	kmem_cache_free(PGT_CACHE(PGD_INDEX_SIZE), pgd);
-}
-
-/*
-=======
->>>>>>> 0ecfebd2
  * We don't have any real pmd's, and this code never triggers because
  * the pgd will always be present..
  */
@@ -50,26 +14,6 @@
 #define __pmd_free_tlb(tlb,x,a)		do { } while (0)
 /* #define pgd_populate(mm, pmd, pte)      BUG() */
 
-<<<<<<< HEAD
-#ifndef CONFIG_BOOKE
-
-static inline void pmd_populate_kernel(struct mm_struct *mm, pmd_t *pmdp,
-				       pte_t *pte)
-{
-	*pmdp = __pmd(__pa(pte) | _PMD_PRESENT);
-}
-
-static inline void pmd_populate(struct mm_struct *mm, pmd_t *pmdp,
-				pgtable_t pte_page)
-{
-	*pmdp = __pmd(__pa(pte_page) | _PMD_USER | _PMD_PRESENT);
-}
-
-#define pmd_pgtable(pmd) ((pgtable_t)pmd_page_vaddr(pmd))
-#else
-
-=======
->>>>>>> 0ecfebd2
 static inline void pmd_populate_kernel(struct mm_struct *mm, pmd_t *pmdp,
 				       pte_t *pte)
 {
@@ -82,79 +26,10 @@
 static inline void pmd_populate(struct mm_struct *mm, pmd_t *pmdp,
 				pgtable_t pte_page)
 {
-<<<<<<< HEAD
-	*pmdp = __pmd((unsigned long)pte_page | _PMD_PRESENT);
-}
-
-#define pmd_pgtable(pmd) ((pgtable_t)pmd_page_vaddr(pmd))
-#endif
-
-extern pte_t *pte_alloc_one_kernel(struct mm_struct *mm);
-extern pgtable_t pte_alloc_one(struct mm_struct *mm);
-void pte_frag_destroy(void *pte_frag);
-pte_t *pte_fragment_alloc(struct mm_struct *mm, int kernel);
-void pte_fragment_free(unsigned long *table, int kernel);
-
-static inline void pte_free_kernel(struct mm_struct *mm, pte_t *pte)
-{
-	pte_fragment_free((unsigned long *)pte, 1);
-}
-
-static inline void pte_free(struct mm_struct *mm, pgtable_t ptepage)
-{
-	pte_fragment_free((unsigned long *)ptepage, 0);
-}
-
-static inline void pgtable_free(void *table, unsigned index_size)
-{
-	if (!index_size) {
-		pte_fragment_free((unsigned long *)table, 0);
-	} else {
-		BUG_ON(index_size > MAX_PGTABLE_INDEX_SIZE);
-		kmem_cache_free(PGT_CACHE(index_size), table);
-	}
-}
-
-#define check_pgt_cache()	do { } while (0)
-#define get_hugepd_cache_index(x)	(x)
-
-#ifdef CONFIG_SMP
-static inline void pgtable_free_tlb(struct mmu_gather *tlb,
-				    void *table, int shift)
-{
-	unsigned long pgf = (unsigned long)table;
-	BUG_ON(shift > MAX_PGTABLE_INDEX_SIZE);
-	pgf |= shift;
-	tlb_remove_table(tlb, (void *)pgf);
-}
-
-static inline void __tlb_remove_table(void *_table)
-{
-	void *table = (void *)((unsigned long)_table & ~MAX_PGTABLE_INDEX_SIZE);
-	unsigned shift = (unsigned long)_table & MAX_PGTABLE_INDEX_SIZE;
-
-	pgtable_free(table, shift);
-}
-#else
-static inline void pgtable_free_tlb(struct mmu_gather *tlb,
-				    void *table, int shift)
-{
-	pgtable_free(table, shift);
-}
-#endif
-
-static inline void __pte_free_tlb(struct mmu_gather *tlb, pgtable_t table,
-				  unsigned long address)
-{
-	tlb_flush_pgtable(tlb, address);
-	pgtable_free_tlb(tlb, table, 0);
-}
-=======
 	if (IS_ENABLED(CONFIG_BOOKE))
 		*pmdp = __pmd((unsigned long)pte_page | _PMD_PRESENT);
 	else
 		*pmdp = __pmd(__pa(pte_page) | _PMD_USER | _PMD_PRESENT);
 }
 
->>>>>>> 0ecfebd2
 #endif /* _ASM_POWERPC_PGALLOC_32_H */