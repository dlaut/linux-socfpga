--- conflicted
+++ resolved
@@ -1,12 +1,7 @@
 VERSION = 4
 PATCHLEVEL = 1
-<<<<<<< HEAD
-SUBLEVEL = 33
+SUBLEVEL = 46
 EXTRAVERSION = -ltsi
-=======
-SUBLEVEL = 46
-EXTRAVERSION =
->>>>>>> 6e737a91
 NAME = Series 4800
 
 # *DOCUMENTATION*
