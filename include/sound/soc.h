/*
 * linux/sound/soc.h -- ALSA SoC Layer
 *
 * Author:		Liam Girdwood
 * Created:		Aug 11th 2005
 * Copyright:	Wolfson Microelectronics. PLC.
 *
 * This program is free software; you can redistribute it and/or modify
 * it under the terms of the GNU General Public License version 2 as
 * published by the Free Software Foundation.
 */

#ifndef __LINUX_SND_SOC_H
#define __LINUX_SND_SOC_H

#include <linux/platform_device.h>
#include <linux/types.h>
#include <linux/notifier.h>
#include <linux/workqueue.h>
#include <linux/interrupt.h>
#include <linux/kernel.h>
#include <sound/core.h>
#include <sound/pcm.h>
#include <sound/control.h>
#include <sound/ac97_codec.h>

/*
 * Convenience kcontrol builders
 */
#define SOC_SINGLE_VALUE(xreg, xshift, xmax, xinvert) \
	((unsigned long)&(struct soc_mixer_control) \
	{.reg = xreg, .shift = xshift, .rshift = xshift, .max = xmax, \
	.invert = xinvert})
#define SOC_SINGLE_VALUE_EXT(xreg, xmax, xinvert) \
	((unsigned long)&(struct soc_mixer_control) \
	{.reg = xreg, .max = xmax, .invert = xinvert})
#define SOC_SINGLE(xname, reg, shift, max, invert) \
{	.iface = SNDRV_CTL_ELEM_IFACE_MIXER, .name = xname, \
	.info = snd_soc_info_volsw, .get = snd_soc_get_volsw,\
	.put = snd_soc_put_volsw, \
	.private_value =  SOC_SINGLE_VALUE(reg, shift, max, invert) }
#define SOC_SINGLE_TLV(xname, reg, shift, max, invert, tlv_array) \
{	.iface = SNDRV_CTL_ELEM_IFACE_MIXER, .name = xname, \
	.access = SNDRV_CTL_ELEM_ACCESS_TLV_READ |\
		 SNDRV_CTL_ELEM_ACCESS_READWRITE,\
	.tlv.p = (tlv_array), \
	.info = snd_soc_info_volsw, .get = snd_soc_get_volsw,\
	.put = snd_soc_put_volsw, \
	.private_value =  SOC_SINGLE_VALUE(reg, shift, max, invert) }
#define SOC_DOUBLE(xname, xreg, shift_left, shift_right, xmax, xinvert) \
{	.iface = SNDRV_CTL_ELEM_IFACE_MIXER, .name = (xname),\
	.info = snd_soc_info_volsw, .get = snd_soc_get_volsw, \
	.put = snd_soc_put_volsw, \
	.private_value = (unsigned long)&(struct soc_mixer_control) \
		{.reg = xreg, .shift = shift_left, .rshift = shift_right, \
		 .max = xmax, .invert = xinvert} }
#define SOC_DOUBLE_R(xname, reg_left, reg_right, xshift, xmax, xinvert) \
{	.iface = SNDRV_CTL_ELEM_IFACE_MIXER, .name = (xname), \
	.info = snd_soc_info_volsw_2r, \
	.get = snd_soc_get_volsw_2r, .put = snd_soc_put_volsw_2r, \
	.private_value = (unsigned long)&(struct soc_mixer_control) \
		{.reg = reg_left, .rreg = reg_right, .shift = xshift, \
		.max = xmax, .invert = xinvert} }
#define SOC_DOUBLE_TLV(xname, xreg, shift_left, shift_right, xmax, xinvert, tlv_array) \
{	.iface = SNDRV_CTL_ELEM_IFACE_MIXER, .name = (xname),\
	.access = SNDRV_CTL_ELEM_ACCESS_TLV_READ |\
		 SNDRV_CTL_ELEM_ACCESS_READWRITE,\
	.tlv.p = (tlv_array), \
	.info = snd_soc_info_volsw, .get = snd_soc_get_volsw, \
	.put = snd_soc_put_volsw, \
	.private_value = (unsigned long)&(struct soc_mixer_control) \
		{.reg = xreg, .shift = shift_left, .rshift = shift_right,\
		 .max = xmax, .invert = xinvert} }
#define SOC_DOUBLE_R_TLV(xname, reg_left, reg_right, xshift, xmax, xinvert, tlv_array) \
{	.iface = SNDRV_CTL_ELEM_IFACE_MIXER, .name = (xname),\
	.access = SNDRV_CTL_ELEM_ACCESS_TLV_READ |\
		 SNDRV_CTL_ELEM_ACCESS_READWRITE,\
	.tlv.p = (tlv_array), \
	.info = snd_soc_info_volsw_2r, \
	.get = snd_soc_get_volsw_2r, .put = snd_soc_put_volsw_2r, \
	.private_value = (unsigned long)&(struct soc_mixer_control) \
		{.reg = reg_left, .rreg = reg_right, .shift = xshift, \
		.max = xmax, .invert = xinvert} }
#define SOC_DOUBLE_S8_TLV(xname, xreg, xmin, xmax, tlv_array) \
{	.iface  = SNDRV_CTL_ELEM_IFACE_MIXER, .name = (xname), \
	.access = SNDRV_CTL_ELEM_ACCESS_TLV_READ | \
		  SNDRV_CTL_ELEM_ACCESS_READWRITE, \
	.tlv.p  = (tlv_array), \
	.info   = snd_soc_info_volsw_s8, .get = snd_soc_get_volsw_s8, \
	.put    = snd_soc_put_volsw_s8, \
	.private_value = (unsigned long)&(struct soc_mixer_control) \
		{.reg = xreg, .min = xmin, .max = xmax} }
#define SOC_ENUM_DOUBLE(xreg, xshift_l, xshift_r, xmax, xtexts) \
{	.reg = xreg, .shift_l = xshift_l, .shift_r = xshift_r, \
	.max = xmax, .texts = xtexts }
#define SOC_ENUM_SINGLE(xreg, xshift, xmax, xtexts) \
	SOC_ENUM_DOUBLE(xreg, xshift, xshift, xmax, xtexts)
#define SOC_ENUM_SINGLE_EXT(xmax, xtexts) \
{	.max = xmax, .texts = xtexts }
#define SOC_VALUE_ENUM_DOUBLE(xreg, xshift_l, xshift_r, xmask, xmax, xtexts, xvalues) \
{	.reg = xreg, .shift_l = xshift_l, .shift_r = xshift_r, \
	.mask = xmask, .max = xmax, .texts = xtexts, .values = xvalues}
#define SOC_VALUE_ENUM_SINGLE(xreg, xshift, xmask, xmax, xtexts, xvalues) \
	SOC_VALUE_ENUM_DOUBLE(xreg, xshift, xshift, xmask, xmax, xtexts, xvalues)
#define SOC_ENUM(xname, xenum) \
{	.iface = SNDRV_CTL_ELEM_IFACE_MIXER, .name = xname,\
	.info = snd_soc_info_enum_double, \
	.get = snd_soc_get_enum_double, .put = snd_soc_put_enum_double, \
	.private_value = (unsigned long)&xenum }
#define SOC_VALUE_ENUM(xname, xenum) \
{	.iface = SNDRV_CTL_ELEM_IFACE_MIXER, .name = xname,\
	.info = snd_soc_info_enum_double, \
	.get = snd_soc_get_value_enum_double, \
	.put = snd_soc_put_value_enum_double, \
	.private_value = (unsigned long)&xenum }
#define SOC_SINGLE_EXT(xname, xreg, xshift, xmax, xinvert,\
	 xhandler_get, xhandler_put) \
{	.iface = SNDRV_CTL_ELEM_IFACE_MIXER, .name = xname, \
	.info = snd_soc_info_volsw, \
	.get = xhandler_get, .put = xhandler_put, \
	.private_value = SOC_SINGLE_VALUE(xreg, xshift, xmax, xinvert) }
#define SOC_DOUBLE_EXT(xname, xreg, shift_left, shift_right, xmax, xinvert,\
	 xhandler_get, xhandler_put) \
{	.iface = SNDRV_CTL_ELEM_IFACE_MIXER, .name = (xname),\
	.info = snd_soc_info_volsw, \
	.get = xhandler_get, .put = xhandler_put, \
	.private_value = (unsigned long)&(struct soc_mixer_control) \
		{.reg = xreg, .shift = shift_left, .rshift = shift_right, \
		 .max = xmax, .invert = xinvert} }
#define SOC_SINGLE_EXT_TLV(xname, xreg, xshift, xmax, xinvert,\
	 xhandler_get, xhandler_put, tlv_array) \
{	.iface = SNDRV_CTL_ELEM_IFACE_MIXER, .name = xname, \
	.access = SNDRV_CTL_ELEM_ACCESS_TLV_READ |\
		 SNDRV_CTL_ELEM_ACCESS_READWRITE,\
	.tlv.p = (tlv_array), \
	.info = snd_soc_info_volsw, \
	.get = xhandler_get, .put = xhandler_put, \
	.private_value = SOC_SINGLE_VALUE(xreg, xshift, xmax, xinvert) }
#define SOC_DOUBLE_EXT_TLV(xname, xreg, shift_left, shift_right, xmax, xinvert,\
	 xhandler_get, xhandler_put, tlv_array) \
{	.iface = SNDRV_CTL_ELEM_IFACE_MIXER, .name = (xname), \
	.access = SNDRV_CTL_ELEM_ACCESS_TLV_READ | \
		 SNDRV_CTL_ELEM_ACCESS_READWRITE, \
	.tlv.p = (tlv_array), \
	.info = snd_soc_info_volsw, \
	.get = xhandler_get, .put = xhandler_put, \
	.private_value = (unsigned long)&(struct soc_mixer_control) \
		{.reg = xreg, .shift = shift_left, .rshift = shift_right, \
		.max = xmax, .invert = xinvert} }
#define SOC_DOUBLE_R_EXT_TLV(xname, reg_left, reg_right, xshift, xmax, xinvert,\
	 xhandler_get, xhandler_put, tlv_array) \
{	.iface = SNDRV_CTL_ELEM_IFACE_MIXER, .name = (xname), \
	.access = SNDRV_CTL_ELEM_ACCESS_TLV_READ | \
		 SNDRV_CTL_ELEM_ACCESS_READWRITE, \
	.tlv.p = (tlv_array), \
	.info = snd_soc_info_volsw_2r, \
	.get = xhandler_get, .put = xhandler_put, \
	.private_value = (unsigned long)&(struct soc_mixer_control) \
		{.reg = reg_left, .rreg = reg_right, .shift = xshift, \
		.max = xmax, .invert = xinvert} }
#define SOC_SINGLE_BOOL_EXT(xname, xdata, xhandler_get, xhandler_put) \
{	.iface = SNDRV_CTL_ELEM_IFACE_MIXER, .name = xname, \
	.info = snd_soc_info_bool_ext, \
	.get = xhandler_get, .put = xhandler_put, \
	.private_value = xdata }
#define SOC_ENUM_EXT(xname, xenum, xhandler_get, xhandler_put) \
{	.iface = SNDRV_CTL_ELEM_IFACE_MIXER, .name = xname, \
	.info = snd_soc_info_enum_ext, \
	.get = xhandler_get, .put = xhandler_put, \
	.private_value = (unsigned long)&xenum }

/*
 * Simplified versions of above macros, declaring a struct and calculating
 * ARRAY_SIZE internally
 */
#define SOC_ENUM_DOUBLE_DECL(name, xreg, xshift_l, xshift_r, xtexts) \
	struct soc_enum name = SOC_ENUM_DOUBLE(xreg, xshift_l, xshift_r, \
						ARRAY_SIZE(xtexts), xtexts)
#define SOC_ENUM_SINGLE_DECL(name, xreg, xshift, xtexts) \
	SOC_ENUM_DOUBLE_DECL(name, xreg, xshift, xshift, xtexts)
#define SOC_ENUM_SINGLE_EXT_DECL(name, xtexts) \
	struct soc_enum name = SOC_ENUM_SINGLE_EXT(ARRAY_SIZE(xtexts), xtexts)
#define SOC_VALUE_ENUM_DOUBLE_DECL(name, xreg, xshift_l, xshift_r, xmask, xtexts, xvalues) \
	struct soc_enum name = SOC_VALUE_ENUM_DOUBLE(xreg, xshift_l, xshift_r, xmask, \
							ARRAY_SIZE(xtexts), xtexts, xvalues)
#define SOC_VALUE_ENUM_SINGLE_DECL(name, xreg, xshift, xmask, xtexts, xvalues) \
	SOC_VALUE_ENUM_DOUBLE_DECL(name, xreg, xshift, xshift, xmask, xtexts, xvalues)

/*
 * Bias levels
 *
 * @ON:      Bias is fully on for audio playback and capture operations.
 * @PREPARE: Prepare for audio operations. Called before DAPM switching for
 *           stream start and stop operations.
 * @STANDBY: Low power standby state when no playback/capture operations are
 *           in progress. NOTE: The transition time between STANDBY and ON
 *           should be as fast as possible and no longer than 10ms.
 * @OFF:     Power Off. No restrictions on transition times.
 */
enum snd_soc_bias_level {
	SND_SOC_BIAS_ON,
	SND_SOC_BIAS_PREPARE,
	SND_SOC_BIAS_STANDBY,
	SND_SOC_BIAS_OFF,
};

struct snd_jack;
struct snd_soc_card;
struct snd_soc_device;
struct snd_soc_pcm_stream;
struct snd_soc_ops;
struct snd_soc_dai_mode;
struct snd_soc_pcm_runtime;
struct snd_soc_dai;
struct snd_soc_platform;
struct snd_soc_dai_link;
struct snd_soc_codec;
struct soc_enum;
struct snd_soc_ac97_ops;
struct snd_soc_jack;
struct snd_soc_jack_pin;
#ifdef CONFIG_GPIOLIB
struct snd_soc_jack_gpio;
#endif

typedef int (*hw_write_t)(void *,const char* ,int);

extern struct snd_ac97_bus_ops soc_ac97_ops;

enum snd_soc_control_type {
	SND_SOC_CUSTOM,
	SND_SOC_I2C,
	SND_SOC_SPI,
};

int snd_soc_register_platform(struct snd_soc_platform *platform);
void snd_soc_unregister_platform(struct snd_soc_platform *platform);
int snd_soc_register_codec(struct snd_soc_codec *codec);
void snd_soc_unregister_codec(struct snd_soc_codec *codec);
int snd_soc_codec_volatile_register(struct snd_soc_codec *codec, int reg);
int snd_soc_codec_set_cache_io(struct snd_soc_codec *codec,
			       int addr_bits, int data_bits,
			       enum snd_soc_control_type control);

/* pcm <-> DAI connect */
void snd_soc_free_pcms(struct snd_soc_device *socdev);
int snd_soc_new_pcms(struct snd_soc_device *socdev, int idx, const char *xid);

/* Utility functions to get clock rates from various things */
int snd_soc_calc_frame_size(int sample_size, int channels, int tdm_slots);
int snd_soc_params_to_frame_size(struct snd_pcm_hw_params *params);
int snd_soc_calc_bclk(int fs, int sample_size, int channels, int tdm_slots);
int snd_soc_params_to_bclk(struct snd_pcm_hw_params *parms);

/* set runtime hw params */
int snd_soc_set_runtime_hwparams(struct snd_pcm_substream *substream,
	const struct snd_pcm_hardware *hw);

/* Jack reporting */
int snd_soc_jack_new(struct snd_soc_card *card, const char *id, int type,
		     struct snd_soc_jack *jack);
void snd_soc_jack_report(struct snd_soc_jack *jack, int status, int mask);
int snd_soc_jack_add_pins(struct snd_soc_jack *jack, int count,
			  struct snd_soc_jack_pin *pins);
void snd_soc_jack_notifier_register(struct snd_soc_jack *jack,
				    struct notifier_block *nb);
void snd_soc_jack_notifier_unregister(struct snd_soc_jack *jack,
				      struct notifier_block *nb);
#ifdef CONFIG_GPIOLIB
int snd_soc_jack_add_gpios(struct snd_soc_jack *jack, int count,
			struct snd_soc_jack_gpio *gpios);
void snd_soc_jack_free_gpios(struct snd_soc_jack *jack, int count,
			struct snd_soc_jack_gpio *gpios);
#endif

/* codec register bit access */
int snd_soc_update_bits(struct snd_soc_codec *codec, unsigned short reg,
				unsigned int mask, unsigned int value);
int snd_soc_update_bits_locked(struct snd_soc_codec *codec,
			       unsigned short reg, unsigned int mask,
			       unsigned int value);
int snd_soc_test_bits(struct snd_soc_codec *codec, unsigned short reg,
				unsigned int mask, unsigned int value);

int snd_soc_new_ac97_codec(struct snd_soc_codec *codec,
	struct snd_ac97_bus_ops *ops, int num);
void snd_soc_free_ac97_codec(struct snd_soc_codec *codec);

/*
 *Controls
 */
struct snd_kcontrol *snd_soc_cnew(const struct snd_kcontrol_new *_template,
	void *data, char *long_name);
int snd_soc_add_controls(struct snd_soc_codec *codec,
	const struct snd_kcontrol_new *controls, int num_controls);
int snd_soc_info_enum_double(struct snd_kcontrol *kcontrol,
	struct snd_ctl_elem_info *uinfo);
int snd_soc_info_enum_ext(struct snd_kcontrol *kcontrol,
	struct snd_ctl_elem_info *uinfo);
int snd_soc_get_enum_double(struct snd_kcontrol *kcontrol,
	struct snd_ctl_elem_value *ucontrol);
int snd_soc_put_enum_double(struct snd_kcontrol *kcontrol,
	struct snd_ctl_elem_value *ucontrol);
int snd_soc_get_value_enum_double(struct snd_kcontrol *kcontrol,
	struct snd_ctl_elem_value *ucontrol);
int snd_soc_put_value_enum_double(struct snd_kcontrol *kcontrol,
	struct snd_ctl_elem_value *ucontrol);
int snd_soc_info_volsw(struct snd_kcontrol *kcontrol,
	struct snd_ctl_elem_info *uinfo);
int snd_soc_info_volsw_ext(struct snd_kcontrol *kcontrol,
	struct snd_ctl_elem_info *uinfo);
#define snd_soc_info_bool_ext		snd_ctl_boolean_mono_info
int snd_soc_get_volsw(struct snd_kcontrol *kcontrol,
	struct snd_ctl_elem_value *ucontrol);
int snd_soc_put_volsw(struct snd_kcontrol *kcontrol,
	struct snd_ctl_elem_value *ucontrol);
int snd_soc_info_volsw_2r(struct snd_kcontrol *kcontrol,
	struct snd_ctl_elem_info *uinfo);
int snd_soc_get_volsw_2r(struct snd_kcontrol *kcontrol,
	struct snd_ctl_elem_value *ucontrol);
int snd_soc_put_volsw_2r(struct snd_kcontrol *kcontrol,
	struct snd_ctl_elem_value *ucontrol);
int snd_soc_info_volsw_s8(struct snd_kcontrol *kcontrol,
	struct snd_ctl_elem_info *uinfo);
int snd_soc_get_volsw_s8(struct snd_kcontrol *kcontrol,
	struct snd_ctl_elem_value *ucontrol);
int snd_soc_put_volsw_s8(struct snd_kcontrol *kcontrol,
	struct snd_ctl_elem_value *ucontrol);

/**
 * struct snd_soc_jack_pin - Describes a pin to update based on jack detection
 *
 * @pin:    name of the pin to update
 * @mask:   bits to check for in reported jack status
 * @invert: if non-zero then pin is enabled when status is not reported
 */
struct snd_soc_jack_pin {
	struct list_head list;
	const char *pin;
	int mask;
	bool invert;
};

/**
 * struct snd_soc_jack_gpio - Describes a gpio pin for jack detection
 *
 * @gpio:         gpio number
 * @name:         gpio name
 * @report:       value to report when jack detected
 * @invert:       report presence in low state
 * @debouce_time: debouce time in ms
 */
#ifdef CONFIG_GPIOLIB
struct snd_soc_jack_gpio {
	unsigned int gpio;
	const char *name;
	int report;
	int invert;
	int debounce_time;
	struct snd_soc_jack *jack;
	struct work_struct work;

	int (*jack_status_check)(void);
};
#endif

struct snd_soc_jack {
	struct snd_jack *jack;
	struct snd_soc_card *card;
	struct list_head pins;
	int status;
	struct blocking_notifier_head notifier;
};

/* SoC PCM stream information */
struct snd_soc_pcm_stream {
	char *stream_name;
	u64 formats;			/* SNDRV_PCM_FMTBIT_* */
	unsigned int rates;		/* SNDRV_PCM_RATE_* */
	unsigned int rate_min;		/* min rate */
	unsigned int rate_max;		/* max rate */
	unsigned int channels_min;	/* min channels */
	unsigned int channels_max;	/* max channels */
<<<<<<< HEAD
	unsigned int active;		/* num of active users of the stream */
=======
	unsigned int active:1;		/* stream is in use */
>>>>>>> 5f712b2b
	void *dma_data;			/* used by platform code */
};

/* SoC audio ops */
struct snd_soc_ops {
	int (*startup)(struct snd_pcm_substream *);
	void (*shutdown)(struct snd_pcm_substream *);
	int (*hw_params)(struct snd_pcm_substream *, struct snd_pcm_hw_params *);
	int (*hw_free)(struct snd_pcm_substream *);
	int (*prepare)(struct snd_pcm_substream *);
	int (*trigger)(struct snd_pcm_substream *, int);
};

/* SoC Audio Codec */
struct snd_soc_codec {
	char *name;
	struct module *owner;
	struct mutex mutex;
	struct device *dev;
	struct snd_soc_device *socdev;

	struct list_head list;

	/* callbacks */
	int (*set_bias_level)(struct snd_soc_codec *,
			      enum snd_soc_bias_level level);

	/* runtime */
	struct snd_card *card;
	struct snd_ac97 *ac97;  /* for ad-hoc ac97 devices */
	unsigned int active;
	unsigned int pcm_devs;
	void *private_data;

	/* codec IO */
	void *control_data; /* codec control (i2c/3wire) data */
	unsigned int (*read)(struct snd_soc_codec *, unsigned int);
	int (*write)(struct snd_soc_codec *, unsigned int, unsigned int);
	int (*display_register)(struct snd_soc_codec *, char *,
				size_t, unsigned int);
	int (*volatile_register)(unsigned int);
	int (*readable_register)(unsigned int);
	hw_write_t hw_write;
	unsigned int (*hw_read)(struct snd_soc_codec *, unsigned int);
	void *reg_cache;
	short reg_cache_size;
	short reg_cache_step;

	unsigned int idle_bias_off:1; /* Use BIAS_OFF instead of STANDBY */
	unsigned int cache_only:1;  /* Suppress writes to hardware */
	unsigned int cache_sync:1; /* Cache needs to be synced to hardware */

	/* dapm */
	u32 pop_time;
	struct list_head dapm_widgets;
	struct list_head dapm_paths;
	enum snd_soc_bias_level bias_level;
	enum snd_soc_bias_level suspend_bias_level;
	struct delayed_work delayed_work;

	/* codec DAI's */
	struct snd_soc_dai *dai;
	unsigned int num_dai;

#ifdef CONFIG_DEBUG_FS
	struct dentry *debugfs_codec_root;
	struct dentry *debugfs_reg;
	struct dentry *debugfs_pop_time;
	struct dentry *debugfs_dapm;
#endif
};

/* codec device */
struct snd_soc_codec_device {
	int (*probe)(struct platform_device *pdev);
	int (*remove)(struct platform_device *pdev);
	int (*suspend)(struct platform_device *pdev, pm_message_t state);
	int (*resume)(struct platform_device *pdev);
};

/* SoC platform interface */
struct snd_soc_platform {
	char *name;
	struct list_head list;

	int (*probe)(struct platform_device *pdev);
	int (*remove)(struct platform_device *pdev);
	int (*suspend)(struct snd_soc_dai_link *dai_link);
	int (*resume)(struct snd_soc_dai_link *dai_link);

	/* pcm creation and destruction */
	int (*pcm_new)(struct snd_card *, struct snd_soc_dai *,
		struct snd_pcm *);
	void (*pcm_free)(struct snd_pcm *);

	/*
	 * For platform caused delay reporting.
	 * Optional.
	 */
	snd_pcm_sframes_t (*delay)(struct snd_pcm_substream *,
		struct snd_soc_dai *);

	/* platform stream ops */
	struct snd_pcm_ops *pcm_ops;
};

/* SoC machine DAI configuration, glues a codec and cpu DAI together */
struct snd_soc_dai_link  {
	char *name;			/* Codec name */
	char *stream_name;		/* Stream name */

	/* DAI */
	struct snd_soc_dai *codec_dai;
	struct snd_soc_dai *cpu_dai;

	/* machine stream operations */
	struct snd_soc_ops *ops;

	/* codec/machine specific init - e.g. add machine controls */
	int (*init)(struct snd_soc_codec *codec);

	/* Symmetry requirements */
	unsigned int symmetric_rates:1;

	/* Symmetry data - only valid if symmetry is being enforced */
	unsigned int rate;

	/* DAI pcm */
	struct snd_pcm *pcm;
};

/* SoC card */
struct snd_soc_card {
	char *name;
	struct device *dev;

	struct list_head list;

	int instantiated;

	int (*probe)(struct platform_device *pdev);
	int (*remove)(struct platform_device *pdev);

	/* the pre and post PM functions are used to do any PM work before and
	 * after the codec and DAI's do any PM work. */
	int (*suspend_pre)(struct platform_device *pdev, pm_message_t state);
	int (*suspend_post)(struct platform_device *pdev, pm_message_t state);
	int (*resume_pre)(struct platform_device *pdev);
	int (*resume_post)(struct platform_device *pdev);

	/* callbacks */
	int (*set_bias_level)(struct snd_soc_card *,
			      enum snd_soc_bias_level level);

	long pmdown_time;

	/* CPU <--> Codec DAI links  */
	struct snd_soc_dai_link *dai_link;
	int num_links;

	struct snd_soc_device *socdev;

	struct snd_soc_codec *codec;

	struct snd_soc_platform *platform;
	struct delayed_work delayed_work;
	struct work_struct deferred_resume_work;
};

/* SoC Device - the audio subsystem */
struct snd_soc_device {
	struct device *dev;
	struct snd_soc_card *card;
	struct snd_soc_codec_device *codec_dev;
	void *codec_data;
};

/* runtime channel data */
struct snd_soc_pcm_runtime {
	struct snd_soc_dai_link *dai;
	struct snd_soc_device *socdev;
};

/* mixer control */
struct soc_mixer_control {
	int min, max;
	unsigned int reg, rreg, shift, rshift, invert;
};

/* enumerated kcontrol */
struct soc_enum {
	unsigned short reg;
	unsigned short reg2;
	unsigned char shift_l;
	unsigned char shift_r;
	unsigned int max;
	unsigned int mask;
	const char **texts;
	const unsigned int *values;
	void *dapm;
};

/* codec IO */
static inline unsigned int snd_soc_read(struct snd_soc_codec *codec,
					unsigned int reg)
{
	return codec->read(codec, reg);
}

static inline unsigned int snd_soc_write(struct snd_soc_codec *codec,
					 unsigned int reg, unsigned int val)
{
	return codec->write(codec, reg, val);
}

#include <sound/soc-dai.h>

#endif<|MERGE_RESOLUTION|>--- conflicted
+++ resolved
@@ -381,11 +381,7 @@
 	unsigned int rate_max;		/* max rate */
 	unsigned int channels_min;	/* min channels */
 	unsigned int channels_max;	/* max channels */
-<<<<<<< HEAD
-	unsigned int active;		/* num of active users of the stream */
-=======
-	unsigned int active:1;		/* stream is in use */
->>>>>>> 5f712b2b
+	unsigned int active;		/* stream is in use */
 	void *dma_data;			/* used by platform code */
 };
 
