--- conflicted
+++ resolved
@@ -1568,24 +1568,6 @@
 	return 0;
 }
 
-<<<<<<< HEAD
-static u32
-gen6_ring_get_seqno(struct intel_engine_cs *engine, bool lazy_coherency)
-{
-	/* Workaround to force correct ordering between irq and seqno writes on
-	 * ivb (and maybe also on snb) by reading from a CS register (like
-	 * ACTHD) before reading the status page. */
-	if (!lazy_coherency) {
-		struct drm_i915_private *dev_priv = engine->dev->dev_private;
-		POSTING_READ(RING_ACTHD(engine->mmio_base));
-	}
-
-	return intel_read_status_page(engine, I915_GEM_HWS_INDEX);
-}
-
-static u32
-ring_get_seqno(struct intel_engine_cs *engine, bool lazy_coherency)
-=======
 static void
 gen6_seqno_barrier(struct intel_engine_cs *engine)
 {
@@ -1607,7 +1589,6 @@
 
 static u32
 ring_get_seqno(struct intel_engine_cs *engine)
->>>>>>> ba3150ac
 {
 	return intel_read_status_page(engine, I915_GEM_HWS_INDEX);
 }
@@ -1619,11 +1600,7 @@
 }
 
 static u32
-<<<<<<< HEAD
-pc_render_get_seqno(struct intel_engine_cs *engine, bool lazy_coherency)
-=======
 pc_render_get_seqno(struct intel_engine_cs *engine)
->>>>>>> ba3150ac
 {
 	return engine->scratch.cpu_page[0];
 }
@@ -2147,11 +2124,7 @@
 		/* Access through the GTT requires the device to be awake. */
 		assert_rpm_wakelock_held(dev_priv);
 
-<<<<<<< HEAD
-		ringbuf->virtual_start = ioremap_wc(dev_priv->ggtt.mappable_base +
-=======
 		ringbuf->virtual_start = ioremap_wc(ggtt->mappable_base +
->>>>>>> ba3150ac
 						    i915_gem_obj_ggtt_offset(obj), ringbuf->size);
 		if (ringbuf->virtual_start == NULL) {
 			ret = -ENOMEM;
@@ -2559,16 +2532,6 @@
 
 void intel_ring_init_seqno(struct intel_engine_cs *engine, u32 seqno)
 {
-<<<<<<< HEAD
-	struct drm_device *dev = engine->dev;
-	struct drm_i915_private *dev_priv = dev->dev_private;
-
-	if (INTEL_INFO(dev)->gen == 6 || INTEL_INFO(dev)->gen == 7) {
-		I915_WRITE(RING_SYNC_0(engine->mmio_base), 0);
-		I915_WRITE(RING_SYNC_1(engine->mmio_base), 0);
-		if (HAS_VEBOX(dev))
-			I915_WRITE(RING_SYNC_2(engine->mmio_base), 0);
-=======
 	struct drm_i915_private *dev_priv = to_i915(engine->dev);
 
 	/* Our semaphore implementation is strictly monotonic (i.e. we proceed
@@ -2592,7 +2555,6 @@
 		memset(semaphores + GEN8_SEMAPHORE_OFFSET(engine->id, 0),
 		       0, I915_NUM_ENGINES * gen8_semaphore_seqno_size);
 		kunmap(page);
->>>>>>> ba3150ac
 	}
 	memset(engine->semaphore.sync_seqno, 0,
 	       sizeof(engine->semaphore.sync_seqno));
@@ -2600,10 +2562,6 @@
 	engine->set_seqno(engine, seqno);
 	engine->last_submitted_seqno = seqno;
 
-<<<<<<< HEAD
-	engine->set_seqno(engine, seqno);
-=======
->>>>>>> ba3150ac
 	engine->hangcheck.seqno = seqno;
 }
 
@@ -2843,12 +2801,8 @@
 		engine->irq_get = gen8_ring_get_irq;
 		engine->irq_put = gen8_ring_put_irq;
 		engine->irq_enable_mask = GT_RENDER_USER_INTERRUPT;
-<<<<<<< HEAD
-		engine->get_seqno = gen6_ring_get_seqno;
-=======
 		engine->irq_seqno_barrier = gen6_seqno_barrier;
 		engine->get_seqno = ring_get_seqno;
->>>>>>> ba3150ac
 		engine->set_seqno = ring_set_seqno;
 		if (i915_semaphore_is_enabled(dev)) {
 			WARN_ON(!dev_priv->semaphore_obj);
@@ -2865,12 +2819,8 @@
 		engine->irq_get = gen6_ring_get_irq;
 		engine->irq_put = gen6_ring_put_irq;
 		engine->irq_enable_mask = GT_RENDER_USER_INTERRUPT;
-<<<<<<< HEAD
-		engine->get_seqno = gen6_ring_get_seqno;
-=======
 		engine->irq_seqno_barrier = gen6_seqno_barrier;
 		engine->get_seqno = ring_get_seqno;
->>>>>>> ba3150ac
 		engine->set_seqno = ring_set_seqno;
 		if (i915_semaphore_is_enabled(dev)) {
 			engine->semaphore.sync_to = gen6_ring_sync;
@@ -2985,12 +2935,8 @@
 			engine->write_tail = gen6_bsd_ring_write_tail;
 		engine->flush = gen6_bsd_ring_flush;
 		engine->add_request = gen6_add_request;
-<<<<<<< HEAD
-		engine->get_seqno = gen6_ring_get_seqno;
-=======
 		engine->irq_seqno_barrier = gen6_seqno_barrier;
 		engine->get_seqno = ring_get_seqno;
->>>>>>> ba3150ac
 		engine->set_seqno = ring_set_seqno;
 		if (INTEL_INFO(dev)->gen >= 8) {
 			engine->irq_enable_mask =
@@ -3063,12 +3009,8 @@
 	engine->mmio_base = GEN8_BSD2_RING_BASE;
 	engine->flush = gen6_bsd_ring_flush;
 	engine->add_request = gen6_add_request;
-<<<<<<< HEAD
-	engine->get_seqno = gen6_ring_get_seqno;
-=======
 	engine->irq_seqno_barrier = gen6_seqno_barrier;
 	engine->get_seqno = ring_get_seqno;
->>>>>>> ba3150ac
 	engine->set_seqno = ring_set_seqno;
 	engine->irq_enable_mask =
 			GT_RENDER_USER_INTERRUPT << GEN8_VCS2_IRQ_SHIFT;
@@ -3099,12 +3041,8 @@
 	engine->write_tail = ring_write_tail;
 	engine->flush = gen6_ring_flush;
 	engine->add_request = gen6_add_request;
-<<<<<<< HEAD
-	engine->get_seqno = gen6_ring_get_seqno;
-=======
 	engine->irq_seqno_barrier = gen6_seqno_barrier;
 	engine->get_seqno = ring_get_seqno;
->>>>>>> ba3150ac
 	engine->set_seqno = ring_set_seqno;
 	if (INTEL_INFO(dev)->gen >= 8) {
 		engine->irq_enable_mask =
@@ -3162,12 +3100,8 @@
 	engine->write_tail = ring_write_tail;
 	engine->flush = gen6_ring_flush;
 	engine->add_request = gen6_add_request;
-<<<<<<< HEAD
-	engine->get_seqno = gen6_ring_get_seqno;
-=======
 	engine->irq_seqno_barrier = gen6_seqno_barrier;
 	engine->get_seqno = ring_get_seqno;
->>>>>>> ba3150ac
 	engine->set_seqno = ring_set_seqno;
 
 	if (INTEL_INFO(dev)->gen >= 8) {
