/*
 * Copyright (C) 2016, Semihalf
 *	Author: Tomasz Nowicki <tn@semihalf.com>
 *
 * This program is free software; you can redistribute it and/or modify it
 * under the terms and conditions of the GNU General Public License,
 * version 2, as published by the Free Software Foundation.
 *
 * This program is distributed in the hope it will be useful, but WITHOUT
 * ANY WARRANTY; without even the implied warranty of MERCHANTABILITY or
 * FITNESS FOR A PARTICULAR PURPOSE.  See the GNU General Public License for
 * more details.
 *
 * This file implements early detection/parsing of I/O mapping
 * reported to OS through firmware via I/O Remapping Table (IORT)
 * IORT document number: ARM DEN 0049A
 */

#define pr_fmt(fmt)	"ACPI: IORT: " fmt

#include <linux/acpi_iort.h>
#include <linux/iommu.h>
#include <linux/kernel.h>
#include <linux/list.h>
#include <linux/pci.h>
#include <linux/platform_device.h>
#include <linux/slab.h>

#define IORT_TYPE_MASK(type)	(1 << (type))
#define IORT_MSI_TYPE		(1 << ACPI_IORT_NODE_ITS_GROUP)
#define IORT_IOMMU_TYPE		((1 << ACPI_IORT_NODE_SMMU) |	\
				(1 << ACPI_IORT_NODE_SMMU_V3))

struct iort_its_msi_chip {
	struct list_head	list;
	struct fwnode_handle	*fw_node;
	phys_addr_t		base_addr;
	u32			translation_id;
};

struct iort_fwnode {
	struct list_head list;
	struct acpi_iort_node *iort_node;
	struct fwnode_handle *fwnode;
};
static LIST_HEAD(iort_fwnode_list);
static DEFINE_SPINLOCK(iort_fwnode_lock);

/**
 * iort_set_fwnode() - Create iort_fwnode and use it to register
 *		       iommu data in the iort_fwnode_list
 *
 * @node: IORT table node associated with the IOMMU
 * @fwnode: fwnode associated with the IORT node
 *
 * Returns: 0 on success
 *          <0 on failure
 */
static inline int iort_set_fwnode(struct acpi_iort_node *iort_node,
				  struct fwnode_handle *fwnode)
{
	struct iort_fwnode *np;

	np = kzalloc(sizeof(struct iort_fwnode), GFP_ATOMIC);

	if (WARN_ON(!np))
		return -ENOMEM;

	INIT_LIST_HEAD(&np->list);
	np->iort_node = iort_node;
	np->fwnode = fwnode;

	spin_lock(&iort_fwnode_lock);
	list_add_tail(&np->list, &iort_fwnode_list);
	spin_unlock(&iort_fwnode_lock);

	return 0;
}

/**
 * iort_get_fwnode() - Retrieve fwnode associated with an IORT node
 *
 * @node: IORT table node to be looked-up
 *
 * Returns: fwnode_handle pointer on success, NULL on failure
 */
static inline struct fwnode_handle *iort_get_fwnode(
			struct acpi_iort_node *node)
{
	struct iort_fwnode *curr;
	struct fwnode_handle *fwnode = NULL;

	spin_lock(&iort_fwnode_lock);
	list_for_each_entry(curr, &iort_fwnode_list, list) {
		if (curr->iort_node == node) {
			fwnode = curr->fwnode;
			break;
		}
	}
	spin_unlock(&iort_fwnode_lock);

	return fwnode;
}

/**
 * iort_delete_fwnode() - Delete fwnode associated with an IORT node
 *
 * @node: IORT table node associated with fwnode to delete
 */
static inline void iort_delete_fwnode(struct acpi_iort_node *node)
{
	struct iort_fwnode *curr, *tmp;

	spin_lock(&iort_fwnode_lock);
	list_for_each_entry_safe(curr, tmp, &iort_fwnode_list, list) {
		if (curr->iort_node == node) {
			list_del(&curr->list);
			kfree(curr);
			break;
		}
	}
	spin_unlock(&iort_fwnode_lock);
}

/**
 * iort_get_iort_node() - Retrieve iort_node associated with an fwnode
 *
 * @fwnode: fwnode associated with device to be looked-up
 *
 * Returns: iort_node pointer on success, NULL on failure
 */
static inline struct acpi_iort_node *iort_get_iort_node(
			struct fwnode_handle *fwnode)
{
	struct iort_fwnode *curr;
	struct acpi_iort_node *iort_node = NULL;

	spin_lock(&iort_fwnode_lock);
	list_for_each_entry(curr, &iort_fwnode_list, list) {
		if (curr->fwnode == fwnode) {
			iort_node = curr->iort_node;
			break;
		}
	}
	spin_unlock(&iort_fwnode_lock);

	return iort_node;
}

typedef acpi_status (*iort_find_node_callback)
	(struct acpi_iort_node *node, void *context);

/* Root pointer to the mapped IORT table */
static struct acpi_table_header *iort_table;

static LIST_HEAD(iort_msi_chip_list);
static DEFINE_SPINLOCK(iort_msi_chip_lock);

/**
 * iort_register_domain_token() - register domain token along with related
 * ITS ID and base address to the list from where we can get it back later on.
 * @trans_id: ITS ID.
 * @base: ITS base address.
 * @fw_node: Domain token.
 *
 * Returns: 0 on success, -ENOMEM if no memory when allocating list element
 */
int iort_register_domain_token(int trans_id, phys_addr_t base,
			       struct fwnode_handle *fw_node)
{
	struct iort_its_msi_chip *its_msi_chip;

	its_msi_chip = kzalloc(sizeof(*its_msi_chip), GFP_KERNEL);
	if (!its_msi_chip)
		return -ENOMEM;

	its_msi_chip->fw_node = fw_node;
	its_msi_chip->translation_id = trans_id;
	its_msi_chip->base_addr = base;

	spin_lock(&iort_msi_chip_lock);
	list_add(&its_msi_chip->list, &iort_msi_chip_list);
	spin_unlock(&iort_msi_chip_lock);

	return 0;
}

/**
 * iort_deregister_domain_token() - Deregister domain token based on ITS ID
 * @trans_id: ITS ID.
 *
 * Returns: none.
 */
void iort_deregister_domain_token(int trans_id)
{
	struct iort_its_msi_chip *its_msi_chip, *t;

	spin_lock(&iort_msi_chip_lock);
	list_for_each_entry_safe(its_msi_chip, t, &iort_msi_chip_list, list) {
		if (its_msi_chip->translation_id == trans_id) {
			list_del(&its_msi_chip->list);
			kfree(its_msi_chip);
			break;
		}
	}
	spin_unlock(&iort_msi_chip_lock);
}

/**
 * iort_find_domain_token() - Find domain token based on given ITS ID
 * @trans_id: ITS ID.
 *
 * Returns: domain token when find on the list, NULL otherwise
 */
struct fwnode_handle *iort_find_domain_token(int trans_id)
{
	struct fwnode_handle *fw_node = NULL;
	struct iort_its_msi_chip *its_msi_chip;

	spin_lock(&iort_msi_chip_lock);
	list_for_each_entry(its_msi_chip, &iort_msi_chip_list, list) {
		if (its_msi_chip->translation_id == trans_id) {
			fw_node = its_msi_chip->fw_node;
			break;
		}
	}
	spin_unlock(&iort_msi_chip_lock);

	return fw_node;
}

static struct acpi_iort_node *iort_scan_node(enum acpi_iort_node_type type,
					     iort_find_node_callback callback,
					     void *context)
{
	struct acpi_iort_node *iort_node, *iort_end;
	struct acpi_table_iort *iort;
	int i;

	if (!iort_table)
		return NULL;

	/* Get the first IORT node */
	iort = (struct acpi_table_iort *)iort_table;
	iort_node = ACPI_ADD_PTR(struct acpi_iort_node, iort,
				 iort->node_offset);
	iort_end = ACPI_ADD_PTR(struct acpi_iort_node, iort_table,
				iort_table->length);

	for (i = 0; i < iort->node_count; i++) {
		if (WARN_TAINT(iort_node >= iort_end, TAINT_FIRMWARE_WORKAROUND,
			       "IORT node pointer overflows, bad table!\n"))
			return NULL;

		if (iort_node->type == type &&
		    ACPI_SUCCESS(callback(iort_node, context)))
			return iort_node;

		iort_node = ACPI_ADD_PTR(struct acpi_iort_node, iort_node,
					 iort_node->length);
	}

	return NULL;
}

static acpi_status iort_match_node_callback(struct acpi_iort_node *node,
					    void *context)
{
	struct device *dev = context;
	acpi_status status = AE_NOT_FOUND;

	if (node->type == ACPI_IORT_NODE_NAMED_COMPONENT) {
		struct acpi_buffer buf = { ACPI_ALLOCATE_BUFFER, NULL };
		struct acpi_device *adev = to_acpi_device_node(dev->fwnode);
		struct acpi_iort_named_component *ncomp;

		if (!adev)
			goto out;

		status = acpi_get_name(adev->handle, ACPI_FULL_PATHNAME, &buf);
		if (ACPI_FAILURE(status)) {
			dev_warn(dev, "Can't get device full path name\n");
			goto out;
		}

		ncomp = (struct acpi_iort_named_component *)node->node_data;
		status = !strcmp(ncomp->device_name, buf.pointer) ?
							AE_OK : AE_NOT_FOUND;
		acpi_os_free(buf.pointer);
	} else if (node->type == ACPI_IORT_NODE_PCI_ROOT_COMPLEX) {
		struct acpi_iort_root_complex *pci_rc;
		struct pci_bus *bus;

		bus = to_pci_bus(dev);
		pci_rc = (struct acpi_iort_root_complex *)node->node_data;

		/*
		 * It is assumed that PCI segment numbers maps one-to-one
		 * with root complexes. Each segment number can represent only
		 * one root complex.
		 */
		status = pci_rc->pci_segment_number == pci_domain_nr(bus) ?
							AE_OK : AE_NOT_FOUND;
	}
out:
	return status;
}

static int iort_id_map(struct acpi_iort_id_mapping *map, u8 type, u32 rid_in,
		       u32 *rid_out)
{
	/* Single mapping does not care for input id */
	if (map->flags & ACPI_IORT_ID_SINGLE_MAPPING) {
		if (type == ACPI_IORT_NODE_NAMED_COMPONENT ||
		    type == ACPI_IORT_NODE_PCI_ROOT_COMPLEX) {
			*rid_out = map->output_base;
			return 0;
		}

		pr_warn(FW_BUG "[map %p] SINGLE MAPPING flag not allowed for node type %d, skipping ID map\n",
			map, type);
		return -ENXIO;
	}

	if (rid_in < map->input_base ||
	    (rid_in >= map->input_base + map->id_count))
		return -ENXIO;

	*rid_out = map->output_base + (rid_in - map->input_base);
	return 0;
}

static struct acpi_iort_node *iort_node_get_id(struct acpi_iort_node *node,
					       u32 *id_out, int index)
{
	struct acpi_iort_node *parent;
	struct acpi_iort_id_mapping *map;

	if (!node->mapping_offset || !node->mapping_count ||
				     index >= node->mapping_count)
		return NULL;

	map = ACPI_ADD_PTR(struct acpi_iort_id_mapping, node,
			   node->mapping_offset + index * sizeof(*map));

	/* Firmware bug! */
	if (!map->output_reference) {
		pr_err(FW_BUG "[node %p type %d] ID map has NULL parent reference\n",
		       node, node->type);
		return NULL;
	}

	parent = ACPI_ADD_PTR(struct acpi_iort_node, iort_table,
			       map->output_reference);

	if (map->flags & ACPI_IORT_ID_SINGLE_MAPPING) {
		if (node->type == ACPI_IORT_NODE_NAMED_COMPONENT ||
		    node->type == ACPI_IORT_NODE_PCI_ROOT_COMPLEX ||
		    node->type == ACPI_IORT_NODE_SMMU_V3) {
			*id_out = map->output_base;
			return parent;
		}
	}

	return NULL;
}

static int iort_get_id_mapping_index(struct acpi_iort_node *node)
{
	struct acpi_iort_smmu_v3 *smmu;

	switch (node->type) {
	case ACPI_IORT_NODE_SMMU_V3:
		/*
		 * SMMUv3 dev ID mapping index was introduced in revision 1
		 * table, not available in revision 0
		 */
		if (node->revision < 1)
			return -EINVAL;

		smmu = (struct acpi_iort_smmu_v3 *)node->node_data;
		/*
		 * ID mapping index is only ignored if all interrupts are
		 * GSIV based
		 */
		if (smmu->event_gsiv && smmu->pri_gsiv && smmu->gerr_gsiv
		    && smmu->sync_gsiv)
			return -EINVAL;

		if (smmu->id_mapping_index >= node->mapping_count) {
			pr_err(FW_BUG "[node %p type %d] ID mapping index overflows valid mappings\n",
			       node, node->type);
			return -EINVAL;
		}

		return smmu->id_mapping_index;
	default:
		return -EINVAL;
	}
}

static struct acpi_iort_node *iort_node_map_id(struct acpi_iort_node *node,
					       u32 id_in, u32 *id_out,
					       u8 type_mask)
{
	u32 id = id_in;

	/* Parse the ID mapping tree to find specified node type */
	while (node) {
		struct acpi_iort_id_mapping *map;
		int i, index;

		if (IORT_TYPE_MASK(node->type) & type_mask) {
			if (id_out)
				*id_out = id;
			return node;
		}

		if (!node->mapping_offset || !node->mapping_count)
			goto fail_map;

		map = ACPI_ADD_PTR(struct acpi_iort_id_mapping, node,
				   node->mapping_offset);

		/* Firmware bug! */
		if (!map->output_reference) {
			pr_err(FW_BUG "[node %p type %d] ID map has NULL parent reference\n",
			       node, node->type);
			goto fail_map;
		}

		/*
		 * Get the special ID mapping index (if any) and skip its
		 * associated ID map to prevent erroneous multi-stage
		 * IORT ID translations.
		 */
		index = iort_get_id_mapping_index(node);

		/* Do the ID translation */
		for (i = 0; i < node->mapping_count; i++, map++) {
			/* if it is special mapping index, skip it */
			if (i == index)
				continue;

			if (!iort_id_map(map, node->type, id, &id))
				break;
		}

		if (i == node->mapping_count)
			goto fail_map;

		node = ACPI_ADD_PTR(struct acpi_iort_node, iort_table,
				    map->output_reference);
	}

fail_map:
	/* Map input ID to output ID unchanged on mapping failure */
	if (id_out)
		*id_out = id_in;

	return NULL;
}

static struct acpi_iort_node *iort_node_map_platform_id(
		struct acpi_iort_node *node, u32 *id_out, u8 type_mask,
		int index)
{
	struct acpi_iort_node *parent;
	u32 id;

	/* step 1: retrieve the initial dev id */
	parent = iort_node_get_id(node, &id, index);
	if (!parent)
		return NULL;

	/*
	 * optional step 2: map the initial dev id if its parent is not
	 * the target type we want, map it again for the use cases such
	 * as NC (named component) -> SMMU -> ITS. If the type is matched,
	 * return the initial dev id and its parent pointer directly.
	 */
	if (!(IORT_TYPE_MASK(parent->type) & type_mask))
		parent = iort_node_map_id(parent, id, id_out, type_mask);
	else
		if (id_out)
			*id_out = id;

	return parent;
}

static struct acpi_iort_node *iort_find_dev_node(struct device *dev)
{
	struct pci_bus *pbus;

	if (!dev_is_pci(dev)) {
		struct acpi_iort_node *node;
		/*
		 * scan iort_fwnode_list to see if it's an iort platform
		 * device (such as SMMU, PMCG),its iort node already cached
		 * and associated with fwnode when iort platform devices
		 * were initialized.
		 */
		node = iort_get_iort_node(dev->fwnode);
		if (node)
			return node;

		/*
		 * if not, then it should be a platform device defined in
		 * DSDT/SSDT (with Named Component node in IORT)
		 */
		return iort_scan_node(ACPI_IORT_NODE_NAMED_COMPONENT,
				      iort_match_node_callback, dev);
	}

	/* Find a PCI root bus */
	pbus = to_pci_dev(dev)->bus;
	while (!pci_is_root_bus(pbus))
		pbus = pbus->parent;

	return iort_scan_node(ACPI_IORT_NODE_PCI_ROOT_COMPLEX,
			      iort_match_node_callback, &pbus->dev);
}

/**
 * iort_msi_map_rid() - Map a MSI requester ID for a device
 * @dev: The device for which the mapping is to be done.
 * @req_id: The device requester ID.
 *
 * Returns: mapped MSI RID on success, input requester ID otherwise
 */
u32 iort_msi_map_rid(struct device *dev, u32 req_id)
{
	struct acpi_iort_node *node;
	u32 dev_id;

	node = iort_find_dev_node(dev);
	if (!node)
		return req_id;

	iort_node_map_id(node, req_id, &dev_id, IORT_MSI_TYPE);
	return dev_id;
}

/**
 * iort_pmsi_get_dev_id() - Get the device id for a device
 * @dev: The device for which the mapping is to be done.
 * @dev_id: The device ID found.
 *
 * Returns: 0 for successful find a dev id, -ENODEV on error
 */
int iort_pmsi_get_dev_id(struct device *dev, u32 *dev_id)
{
	int i, index;
	struct acpi_iort_node *node;

	node = iort_find_dev_node(dev);
	if (!node)
		return -ENODEV;

	index = iort_get_id_mapping_index(node);
	/* if there is a valid index, go get the dev_id directly */
	if (index >= 0) {
		if (iort_node_get_id(node, dev_id, index))
			return 0;
	} else {
		for (i = 0; i < node->mapping_count; i++) {
			if (iort_node_map_platform_id(node, dev_id,
						      IORT_MSI_TYPE, i))
				return 0;
		}
	}

	return -ENODEV;
}

static int __maybe_unused iort_find_its_base(u32 its_id, phys_addr_t *base)
{
	struct iort_its_msi_chip *its_msi_chip;
	int ret = -ENODEV;

	spin_lock(&iort_msi_chip_lock);
	list_for_each_entry(its_msi_chip, &iort_msi_chip_list, list) {
		if (its_msi_chip->translation_id == its_id) {
			*base = its_msi_chip->base_addr;
			ret = 0;
			break;
		}
	}
	spin_unlock(&iort_msi_chip_lock);

	return ret;
}

/**
 * iort_dev_find_its_id() - Find the ITS identifier for a device
 * @dev: The device.
 * @req_id: Device's requester ID
 * @idx: Index of the ITS identifier list.
 * @its_id: ITS identifier.
 *
 * Returns: 0 on success, appropriate error value otherwise
 */
static int iort_dev_find_its_id(struct device *dev, u32 req_id,
				unsigned int idx, int *its_id)
{
	struct acpi_iort_its_group *its;
	struct acpi_iort_node *node;

	node = iort_find_dev_node(dev);
	if (!node)
		return -ENXIO;

	node = iort_node_map_id(node, req_id, NULL, IORT_MSI_TYPE);
	if (!node)
		return -ENXIO;

	/* Move to ITS specific data */
	its = (struct acpi_iort_its_group *)node->node_data;
	if (idx > its->its_count) {
		dev_err(dev, "requested ITS ID index [%d] is greater than available [%d]\n",
			idx, its->its_count);
		return -ENXIO;
	}

	*its_id = its->identifiers[idx];
	return 0;
}

/**
 * iort_get_device_domain() - Find MSI domain related to a device
 * @dev: The device.
 * @req_id: Requester ID for the device.
 *
 * Returns: the MSI domain for this device, NULL otherwise
 */
struct irq_domain *iort_get_device_domain(struct device *dev, u32 req_id)
{
	struct fwnode_handle *handle;
	int its_id;

	if (iort_dev_find_its_id(dev, req_id, 0, &its_id))
		return NULL;

	handle = iort_find_domain_token(its_id);
	if (!handle)
		return NULL;

	return irq_find_matching_fwnode(handle, DOMAIN_BUS_PCI_MSI);
}

static void iort_set_device_domain(struct device *dev,
				   struct acpi_iort_node *node)
{
	struct acpi_iort_its_group *its;
	struct acpi_iort_node *msi_parent;
	struct acpi_iort_id_mapping *map;
	struct fwnode_handle *iort_fwnode;
	struct irq_domain *domain;
	int index;

	index = iort_get_id_mapping_index(node);
	if (index < 0)
		return;

	map = ACPI_ADD_PTR(struct acpi_iort_id_mapping, node,
			   node->mapping_offset + index * sizeof(*map));

	/* Firmware bug! */
	if (!map->output_reference ||
	    !(map->flags & ACPI_IORT_ID_SINGLE_MAPPING)) {
		pr_err(FW_BUG "[node %p type %d] Invalid MSI mapping\n",
		       node, node->type);
		return;
	}

	msi_parent = ACPI_ADD_PTR(struct acpi_iort_node, iort_table,
				  map->output_reference);

	if (!msi_parent || msi_parent->type != ACPI_IORT_NODE_ITS_GROUP)
		return;

	/* Move to ITS specific data */
	its = (struct acpi_iort_its_group *)msi_parent->node_data;

	iort_fwnode = iort_find_domain_token(its->identifiers[0]);
	if (!iort_fwnode)
		return;

	domain = irq_find_matching_fwnode(iort_fwnode, DOMAIN_BUS_PLATFORM_MSI);
	if (domain)
		dev_set_msi_domain(dev, domain);
}

/**
 * iort_get_platform_device_domain() - Find MSI domain related to a
 * platform device
 * @dev: the dev pointer associated with the platform device
 *
 * Returns: the MSI domain for this device, NULL otherwise
 */
static struct irq_domain *iort_get_platform_device_domain(struct device *dev)
{
	struct acpi_iort_node *node, *msi_parent = NULL;
	struct fwnode_handle *iort_fwnode;
	struct acpi_iort_its_group *its;
	int i;

	/* find its associated iort node */
	node = iort_scan_node(ACPI_IORT_NODE_NAMED_COMPONENT,
			      iort_match_node_callback, dev);
	if (!node)
		return NULL;

	/* then find its msi parent node */
	for (i = 0; i < node->mapping_count; i++) {
		msi_parent = iort_node_map_platform_id(node, NULL,
						       IORT_MSI_TYPE, i);
		if (msi_parent)
			break;
	}

	if (!msi_parent)
		return NULL;

	/* Move to ITS specific data */
	its = (struct acpi_iort_its_group *)msi_parent->node_data;

	iort_fwnode = iort_find_domain_token(its->identifiers[0]);
	if (!iort_fwnode)
		return NULL;

	return irq_find_matching_fwnode(iort_fwnode, DOMAIN_BUS_PLATFORM_MSI);
}

void acpi_configure_pmsi_domain(struct device *dev)
{
	struct irq_domain *msi_domain;

	msi_domain = iort_get_platform_device_domain(dev);
	if (msi_domain)
		dev_set_msi_domain(dev, msi_domain);
}

static int __maybe_unused __get_pci_rid(struct pci_dev *pdev, u16 alias,
					void *data)
{
	u32 *rid = data;

	*rid = alias;
	return 0;
}

static int arm_smmu_iort_xlate(struct device *dev, u32 streamid,
			       struct fwnode_handle *fwnode,
			       const struct iommu_ops *ops)
{
	int ret = iommu_fwspec_init(dev, fwnode, ops);

	if (!ret)
		ret = iommu_fwspec_add_ids(dev, &streamid, 1);

	return ret;
}

static inline bool iort_iommu_driver_enabled(u8 type)
{
	switch (type) {
	case ACPI_IORT_NODE_SMMU_V3:
		return IS_BUILTIN(CONFIG_ARM_SMMU_V3);
	case ACPI_IORT_NODE_SMMU:
		return IS_BUILTIN(CONFIG_ARM_SMMU);
	default:
		pr_warn("IORT node type %u does not describe an SMMU\n", type);
		return false;
	}
}

#ifdef CONFIG_IOMMU_API
static struct acpi_iort_node *iort_get_msi_resv_iommu(struct device *dev)
{
	struct acpi_iort_node *iommu;
	struct iommu_fwspec *fwspec = dev_iommu_fwspec_get(dev);

	iommu = iort_get_iort_node(fwspec->iommu_fwnode);

	if (iommu && (iommu->type == ACPI_IORT_NODE_SMMU_V3)) {
		struct acpi_iort_smmu_v3 *smmu;

		smmu = (struct acpi_iort_smmu_v3 *)iommu->node_data;
		if (smmu->model == ACPI_IORT_SMMU_V3_HISILICON_HI161X)
			return iommu;
	}

	return NULL;
}

static inline const struct iommu_ops *iort_fwspec_iommu_ops(struct device *dev)
{
	struct iommu_fwspec *fwspec = dev_iommu_fwspec_get(dev);

	return (fwspec && fwspec->ops) ? fwspec->ops : NULL;
}

static inline int iort_add_device_replay(const struct iommu_ops *ops,
					 struct device *dev)
{
	int err = 0;

	if (dev->bus && !device_iommu_mapped(dev))
		err = iommu_probe_device(dev);

	return err;
}

/**
 * iort_iommu_msi_get_resv_regions - Reserved region driver helper
 * @dev: Device from iommu_get_resv_regions()
 * @head: Reserved region list from iommu_get_resv_regions()
 *
 * Returns: Number of msi reserved regions on success (0 if platform
 *          doesn't require the reservation or no associated msi regions),
 *          appropriate error value otherwise. The ITS interrupt translation
 *          spaces (ITS_base + SZ_64K, SZ_64K) associated with the device
 *          are the msi reserved regions.
 */
int iort_iommu_msi_get_resv_regions(struct device *dev, struct list_head *head)
{
	struct iommu_fwspec *fwspec = dev_iommu_fwspec_get(dev);
	struct acpi_iort_its_group *its;
	struct acpi_iort_node *iommu_node, *its_node = NULL;
	int i, resv = 0;

	iommu_node = iort_get_msi_resv_iommu(dev);
	if (!iommu_node)
		return 0;

	/*
	 * Current logic to reserve ITS regions relies on HW topologies
	 * where a given PCI or named component maps its IDs to only one
	 * ITS group; if a PCI or named component can map its IDs to
	 * different ITS groups through IORT mappings this function has
	 * to be reworked to ensure we reserve regions for all ITS groups
	 * a given PCI or named component may map IDs to.
	 */

	for (i = 0; i < fwspec->num_ids; i++) {
		its_node = iort_node_map_id(iommu_node,
					fwspec->ids[i],
					NULL, IORT_MSI_TYPE);
		if (its_node)
			break;
	}

	if (!its_node)
		return 0;

	/* Move to ITS specific data */
	its = (struct acpi_iort_its_group *)its_node->node_data;

	for (i = 0; i < its->its_count; i++) {
		phys_addr_t base;

		if (!iort_find_its_base(its->identifiers[i], &base)) {
			int prot = IOMMU_WRITE | IOMMU_NOEXEC | IOMMU_MMIO;
			struct iommu_resv_region *region;

			region = iommu_alloc_resv_region(base + SZ_64K, SZ_64K,
							 prot, IOMMU_RESV_MSI);
			if (region) {
				list_add_tail(&region->list, head);
				resv++;
			}
		}
	}

	return (resv == its->its_count) ? resv : -ENODEV;
}
#else
<<<<<<< HEAD
static inline const struct iommu_ops *iort_fwspec_iommu_ops(struct device *dev);
=======
static inline const struct iommu_ops *iort_fwspec_iommu_ops(struct device *dev)
>>>>>>> f17b5f06
{ return NULL; }
static inline int iort_add_device_replay(const struct iommu_ops *ops,
					 struct device *dev)
{ return 0; }
int iort_iommu_msi_get_resv_regions(struct device *dev, struct list_head *head)
{ return 0; }
#endif

static int iort_iommu_xlate(struct device *dev, struct acpi_iort_node *node,
			    u32 streamid)
{
	const struct iommu_ops *ops;
	struct fwnode_handle *iort_fwnode;

	if (!node)
		return -ENODEV;

	iort_fwnode = iort_get_fwnode(node);
	if (!iort_fwnode)
		return -ENODEV;

	/*
	 * If the ops look-up fails, this means that either
	 * the SMMU drivers have not been probed yet or that
	 * the SMMU drivers are not built in the kernel;
	 * Depending on whether the SMMU drivers are built-in
	 * in the kernel or not, defer the IOMMU configuration
	 * or just abort it.
	 */
	ops = iommu_ops_from_fwnode(iort_fwnode);
	if (!ops)
		return iort_iommu_driver_enabled(node->type) ?
		       -EPROBE_DEFER : -ENODEV;

	return arm_smmu_iort_xlate(dev, streamid, iort_fwnode, ops);
}

struct iort_pci_alias_info {
	struct device *dev;
	struct acpi_iort_node *node;
};

static int iort_pci_iommu_init(struct pci_dev *pdev, u16 alias, void *data)
{
	struct iort_pci_alias_info *info = data;
	struct acpi_iort_node *parent;
	u32 streamid;

	parent = iort_node_map_id(info->node, alias, &streamid,
				  IORT_IOMMU_TYPE);
	return iort_iommu_xlate(info->dev, parent, streamid);
}

static int nc_dma_get_range(struct device *dev, u64 *size)
{
	struct acpi_iort_node *node;
	struct acpi_iort_named_component *ncomp;

	node = iort_scan_node(ACPI_IORT_NODE_NAMED_COMPONENT,
			      iort_match_node_callback, dev);
	if (!node)
		return -ENODEV;

	ncomp = (struct acpi_iort_named_component *)node->node_data;

	*size = ncomp->memory_address_limit >= 64 ? U64_MAX :
			1ULL<<ncomp->memory_address_limit;

	return 0;
}

static int rc_dma_get_range(struct device *dev, u64 *size)
{
	struct acpi_iort_node *node;
	struct acpi_iort_root_complex *rc;
	struct pci_bus *pbus = to_pci_dev(dev)->bus;

	node = iort_scan_node(ACPI_IORT_NODE_PCI_ROOT_COMPLEX,
			      iort_match_node_callback, &pbus->dev);
	if (!node || node->revision < 1)
		return -ENODEV;

	rc = (struct acpi_iort_root_complex *)node->node_data;

	*size = rc->memory_address_limit >= 64 ? U64_MAX :
			1ULL<<rc->memory_address_limit;

	return 0;
}

/**
 * iort_dma_setup() - Set-up device DMA parameters.
 *
 * @dev: device to configure
 * @dma_addr: device DMA address result pointer
 * @size: DMA range size result pointer
 */
void iort_dma_setup(struct device *dev, u64 *dma_addr, u64 *dma_size)
{
	u64 mask, dmaaddr = 0, size = 0, offset = 0;
	int ret, msb;

	/*
	 * If @dev is expected to be DMA-capable then the bus code that created
	 * it should have initialised its dma_mask pointer by this point. For
	 * now, we'll continue the legacy behaviour of coercing it to the
	 * coherent mask if not, but we'll no longer do so quietly.
	 */
	if (!dev->dma_mask) {
		dev_warn(dev, "DMA mask not set\n");
		dev->dma_mask = &dev->coherent_dma_mask;
	}

	if (dev->coherent_dma_mask)
		size = max(dev->coherent_dma_mask, dev->coherent_dma_mask + 1);
	else
		size = 1ULL << 32;

	if (dev_is_pci(dev)) {
		ret = acpi_dma_get_range(dev, &dmaaddr, &offset, &size);
		if (ret == -ENODEV)
			ret = rc_dma_get_range(dev, &size);
	} else {
		ret = nc_dma_get_range(dev, &size);
	}

	if (!ret) {
		msb = fls64(dmaaddr + size - 1);
		/*
		 * Round-up to the power-of-two mask or set
		 * the mask to the whole 64-bit address space
		 * in case the DMA region covers the full
		 * memory window.
		 */
		mask = msb == 64 ? U64_MAX : (1ULL << msb) - 1;
		/*
		 * Limit coherent and dma mask based on size
		 * retrieved from firmware.
		 */
		dev->bus_dma_mask = mask;
		dev->coherent_dma_mask = mask;
		*dev->dma_mask = mask;
	}

	*dma_addr = dmaaddr;
	*dma_size = size;

	dev->dma_pfn_offset = PFN_DOWN(offset);
	dev_dbg(dev, "dma_pfn_offset(%#08llx)\n", offset);
}

/**
 * iort_iommu_configure - Set-up IOMMU configuration for a device.
 *
 * @dev: device to configure
 *
 * Returns: iommu_ops pointer on configuration success
 *          NULL on configuration failure
 */
const struct iommu_ops *iort_iommu_configure(struct device *dev)
{
	struct acpi_iort_node *node, *parent;
	const struct iommu_ops *ops;
	u32 streamid = 0;
	int err = -ENODEV;

	/*
	 * If we already translated the fwspec there
	 * is nothing left to do, return the iommu_ops.
	 */
	ops = iort_fwspec_iommu_ops(dev);
	if (ops)
		return ops;

	if (dev_is_pci(dev)) {
		struct pci_bus *bus = to_pci_dev(dev)->bus;
		struct iort_pci_alias_info info = { .dev = dev };

		node = iort_scan_node(ACPI_IORT_NODE_PCI_ROOT_COMPLEX,
				      iort_match_node_callback, &bus->dev);
		if (!node)
			return NULL;

		info.node = node;
		err = pci_for_each_dma_alias(to_pci_dev(dev),
					     iort_pci_iommu_init, &info);
	} else {
		int i = 0;

		node = iort_scan_node(ACPI_IORT_NODE_NAMED_COMPONENT,
				      iort_match_node_callback, dev);
		if (!node)
			return NULL;

		do {
			parent = iort_node_map_platform_id(node, &streamid,
							   IORT_IOMMU_TYPE,
							   i++);

			if (parent)
				err = iort_iommu_xlate(dev, parent, streamid);
		} while (parent && !err);
	}

	/*
	 * If we have reason to believe the IOMMU driver missed the initial
	 * add_device callback for dev, replay it to get things in order.
	 */
	if (!err) {
		ops = iort_fwspec_iommu_ops(dev);
		err = iort_add_device_replay(ops, dev);
	}

	/* Ignore all other errors apart from EPROBE_DEFER */
	if (err == -EPROBE_DEFER) {
		ops = ERR_PTR(err);
	} else if (err) {
		dev_dbg(dev, "Adding to IOMMU failed: %d\n", err);
		ops = NULL;
	}

	return ops;
}

static void __init acpi_iort_register_irq(int hwirq, const char *name,
					  int trigger,
					  struct resource *res)
{
	int irq = acpi_register_gsi(NULL, hwirq, trigger,
				    ACPI_ACTIVE_HIGH);

	if (irq <= 0) {
		pr_err("could not register gsi hwirq %d name [%s]\n", hwirq,
								      name);
		return;
	}

	res->start = irq;
	res->end = irq;
	res->flags = IORESOURCE_IRQ;
	res->name = name;
}

static int __init arm_smmu_v3_count_resources(struct acpi_iort_node *node)
{
	struct acpi_iort_smmu_v3 *smmu;
	/* Always present mem resource */
	int num_res = 1;

	/* Retrieve SMMUv3 specific data */
	smmu = (struct acpi_iort_smmu_v3 *)node->node_data;

	if (smmu->event_gsiv)
		num_res++;

	if (smmu->pri_gsiv)
		num_res++;

	if (smmu->gerr_gsiv)
		num_res++;

	if (smmu->sync_gsiv)
		num_res++;

	return num_res;
}

static bool arm_smmu_v3_is_combined_irq(struct acpi_iort_smmu_v3 *smmu)
{
	/*
	 * Cavium ThunderX2 implementation doesn't not support unique
	 * irq line. Use single irq line for all the SMMUv3 interrupts.
	 */
	if (smmu->model != ACPI_IORT_SMMU_V3_CAVIUM_CN99XX)
		return false;

	/*
	 * ThunderX2 doesn't support MSIs from the SMMU, so we're checking
	 * SPI numbers here.
	 */
	return smmu->event_gsiv == smmu->pri_gsiv &&
	       smmu->event_gsiv == smmu->gerr_gsiv &&
	       smmu->event_gsiv == smmu->sync_gsiv;
}

static unsigned long arm_smmu_v3_resource_size(struct acpi_iort_smmu_v3 *smmu)
{
	/*
	 * Override the size, for Cavium ThunderX2 implementation
	 * which doesn't support the page 1 SMMU register space.
	 */
	if (smmu->model == ACPI_IORT_SMMU_V3_CAVIUM_CN99XX)
		return SZ_64K;

	return SZ_128K;
}

static void __init arm_smmu_v3_init_resources(struct resource *res,
					      struct acpi_iort_node *node)
{
	struct acpi_iort_smmu_v3 *smmu;
	int num_res = 0;

	/* Retrieve SMMUv3 specific data */
	smmu = (struct acpi_iort_smmu_v3 *)node->node_data;

	res[num_res].start = smmu->base_address;
	res[num_res].end = smmu->base_address +
				arm_smmu_v3_resource_size(smmu) - 1;
	res[num_res].flags = IORESOURCE_MEM;

	num_res++;
	if (arm_smmu_v3_is_combined_irq(smmu)) {
		if (smmu->event_gsiv)
			acpi_iort_register_irq(smmu->event_gsiv, "combined",
					       ACPI_EDGE_SENSITIVE,
					       &res[num_res++]);
	} else {

		if (smmu->event_gsiv)
			acpi_iort_register_irq(smmu->event_gsiv, "eventq",
					       ACPI_EDGE_SENSITIVE,
					       &res[num_res++]);

		if (smmu->pri_gsiv)
			acpi_iort_register_irq(smmu->pri_gsiv, "priq",
					       ACPI_EDGE_SENSITIVE,
					       &res[num_res++]);

		if (smmu->gerr_gsiv)
			acpi_iort_register_irq(smmu->gerr_gsiv, "gerror",
					       ACPI_EDGE_SENSITIVE,
					       &res[num_res++]);

		if (smmu->sync_gsiv)
			acpi_iort_register_irq(smmu->sync_gsiv, "cmdq-sync",
					       ACPI_EDGE_SENSITIVE,
					       &res[num_res++]);
	}
}

static bool __init arm_smmu_v3_is_coherent(struct acpi_iort_node *node)
{
	struct acpi_iort_smmu_v3 *smmu;

	/* Retrieve SMMUv3 specific data */
	smmu = (struct acpi_iort_smmu_v3 *)node->node_data;

	return smmu->flags & ACPI_IORT_SMMU_V3_COHACC_OVERRIDE;
}

#if defined(CONFIG_ACPI_NUMA)
/*
 * set numa proximity domain for smmuv3 device
 */
static void  __init arm_smmu_v3_set_proximity(struct device *dev,
					      struct acpi_iort_node *node)
{
	struct acpi_iort_smmu_v3 *smmu;

	smmu = (struct acpi_iort_smmu_v3 *)node->node_data;
	if (smmu->flags & ACPI_IORT_SMMU_V3_PXM_VALID) {
		set_dev_node(dev, acpi_map_pxm_to_node(smmu->pxm));
		pr_info("SMMU-v3[%llx] Mapped to Proximity domain %d\n",
			smmu->base_address,
			smmu->pxm);
	}
}
#else
#define arm_smmu_v3_set_proximity NULL
#endif

static int __init arm_smmu_count_resources(struct acpi_iort_node *node)
{
	struct acpi_iort_smmu *smmu;

	/* Retrieve SMMU specific data */
	smmu = (struct acpi_iort_smmu *)node->node_data;

	/*
	 * Only consider the global fault interrupt and ignore the
	 * configuration access interrupt.
	 *
	 * MMIO address and global fault interrupt resources are always
	 * present so add them to the context interrupt count as a static
	 * value.
	 */
	return smmu->context_interrupt_count + 2;
}

static void __init arm_smmu_init_resources(struct resource *res,
					   struct acpi_iort_node *node)
{
	struct acpi_iort_smmu *smmu;
	int i, hw_irq, trigger, num_res = 0;
	u64 *ctx_irq, *glb_irq;

	/* Retrieve SMMU specific data */
	smmu = (struct acpi_iort_smmu *)node->node_data;

	res[num_res].start = smmu->base_address;
	res[num_res].end = smmu->base_address + smmu->span - 1;
	res[num_res].flags = IORESOURCE_MEM;
	num_res++;

	glb_irq = ACPI_ADD_PTR(u64, node, smmu->global_interrupt_offset);
	/* Global IRQs */
	hw_irq = IORT_IRQ_MASK(glb_irq[0]);
	trigger = IORT_IRQ_TRIGGER_MASK(glb_irq[0]);

	acpi_iort_register_irq(hw_irq, "arm-smmu-global", trigger,
				     &res[num_res++]);

	/* Context IRQs */
	ctx_irq = ACPI_ADD_PTR(u64, node, smmu->context_interrupt_offset);
	for (i = 0; i < smmu->context_interrupt_count; i++) {
		hw_irq = IORT_IRQ_MASK(ctx_irq[i]);
		trigger = IORT_IRQ_TRIGGER_MASK(ctx_irq[i]);

		acpi_iort_register_irq(hw_irq, "arm-smmu-context", trigger,
				       &res[num_res++]);
	}
}

static bool __init arm_smmu_is_coherent(struct acpi_iort_node *node)
{
	struct acpi_iort_smmu *smmu;

	/* Retrieve SMMU specific data */
	smmu = (struct acpi_iort_smmu *)node->node_data;

	return smmu->flags & ACPI_IORT_SMMU_COHERENT_WALK;
}

struct iort_dev_config {
	const char *name;
	int (*dev_init)(struct acpi_iort_node *node);
	bool (*dev_is_coherent)(struct acpi_iort_node *node);
	int (*dev_count_resources)(struct acpi_iort_node *node);
	void (*dev_init_resources)(struct resource *res,
				     struct acpi_iort_node *node);
	void (*dev_set_proximity)(struct device *dev,
				    struct acpi_iort_node *node);
};

static const struct iort_dev_config iort_arm_smmu_v3_cfg __initconst = {
	.name = "arm-smmu-v3",
	.dev_is_coherent = arm_smmu_v3_is_coherent,
	.dev_count_resources = arm_smmu_v3_count_resources,
	.dev_init_resources = arm_smmu_v3_init_resources,
	.dev_set_proximity = arm_smmu_v3_set_proximity,
};

static const struct iort_dev_config iort_arm_smmu_cfg __initconst = {
	.name = "arm-smmu",
	.dev_is_coherent = arm_smmu_is_coherent,
	.dev_count_resources = arm_smmu_count_resources,
	.dev_init_resources = arm_smmu_init_resources
};

static __init const struct iort_dev_config *iort_get_dev_cfg(
			struct acpi_iort_node *node)
{
	switch (node->type) {
	case ACPI_IORT_NODE_SMMU_V3:
		return &iort_arm_smmu_v3_cfg;
	case ACPI_IORT_NODE_SMMU:
		return &iort_arm_smmu_cfg;
	default:
		return NULL;
	}
}

/**
 * iort_add_platform_device() - Allocate a platform device for IORT node
 * @node: Pointer to device ACPI IORT node
 *
 * Returns: 0 on success, <0 failure
 */
static int __init iort_add_platform_device(struct acpi_iort_node *node,
					   const struct iort_dev_config *ops)
{
	struct fwnode_handle *fwnode;
	struct platform_device *pdev;
	struct resource *r;
	enum dev_dma_attr attr;
	int ret, count;

	pdev = platform_device_alloc(ops->name, PLATFORM_DEVID_AUTO);
	if (!pdev)
		return -ENOMEM;

	if (ops->dev_set_proximity)
		ops->dev_set_proximity(&pdev->dev, node);

	count = ops->dev_count_resources(node);

	r = kcalloc(count, sizeof(*r), GFP_KERNEL);
	if (!r) {
		ret = -ENOMEM;
		goto dev_put;
	}

	ops->dev_init_resources(r, node);

	ret = platform_device_add_resources(pdev, r, count);
	/*
	 * Resources are duplicated in platform_device_add_resources,
	 * free their allocated memory
	 */
	kfree(r);

	if (ret)
		goto dev_put;

	/*
	 * Add a copy of IORT node pointer to platform_data to
	 * be used to retrieve IORT data information.
	 */
	ret = platform_device_add_data(pdev, &node, sizeof(node));
	if (ret)
		goto dev_put;

	/*
	 * We expect the dma masks to be equivalent for
	 * all SMMUs set-ups
	 */
	pdev->dev.dma_mask = &pdev->dev.coherent_dma_mask;

	fwnode = iort_get_fwnode(node);

	if (!fwnode) {
		ret = -ENODEV;
		goto dev_put;
	}

	pdev->dev.fwnode = fwnode;

	attr = ops->dev_is_coherent && ops->dev_is_coherent(node) ?
			DEV_DMA_COHERENT : DEV_DMA_NON_COHERENT;

	/* Configure DMA for the page table walker */
	acpi_dma_configure(&pdev->dev, attr);

	iort_set_device_domain(&pdev->dev, node);

	ret = platform_device_add(pdev);
	if (ret)
		goto dma_deconfigure;

	return 0;

dma_deconfigure:
	arch_teardown_dma_ops(&pdev->dev);
dev_put:
	platform_device_put(pdev);

	return ret;
}

#ifdef CONFIG_PCI
static void __init iort_enable_acs(struct acpi_iort_node *iort_node)
{
	static bool acs_enabled __initdata;

	if (acs_enabled)
		return;

	if (iort_node->type == ACPI_IORT_NODE_PCI_ROOT_COMPLEX) {
		struct acpi_iort_node *parent;
		struct acpi_iort_id_mapping *map;
		int i;

		map = ACPI_ADD_PTR(struct acpi_iort_id_mapping, iort_node,
				   iort_node->mapping_offset);

		for (i = 0; i < iort_node->mapping_count; i++, map++) {
			if (!map->output_reference)
				continue;

			parent = ACPI_ADD_PTR(struct acpi_iort_node,
					iort_table,  map->output_reference);
			/*
			 * If we detect a RC->SMMU mapping, make sure
			 * we enable ACS on the system.
			 */
			if ((parent->type == ACPI_IORT_NODE_SMMU) ||
				(parent->type == ACPI_IORT_NODE_SMMU_V3)) {
				pci_request_acs();
				acs_enabled = true;
				return;
			}
		}
	}
}
#else
static inline void iort_enable_acs(struct acpi_iort_node *iort_node) { }
#endif

static void __init iort_init_platform_devices(void)
{
	struct acpi_iort_node *iort_node, *iort_end;
	struct acpi_table_iort *iort;
	struct fwnode_handle *fwnode;
	int i, ret;
	const struct iort_dev_config *ops;

	/*
	 * iort_table and iort both point to the start of IORT table, but
	 * have different struct types
	 */
	iort = (struct acpi_table_iort *)iort_table;

	/* Get the first IORT node */
	iort_node = ACPI_ADD_PTR(struct acpi_iort_node, iort,
				 iort->node_offset);
	iort_end = ACPI_ADD_PTR(struct acpi_iort_node, iort,
				iort_table->length);

	for (i = 0; i < iort->node_count; i++) {
		if (iort_node >= iort_end) {
			pr_err("iort node pointer overflows, bad table\n");
			return;
		}

		iort_enable_acs(iort_node);

		ops = iort_get_dev_cfg(iort_node);
		if (ops) {
			fwnode = acpi_alloc_fwnode_static();
			if (!fwnode)
				return;

			iort_set_fwnode(iort_node, fwnode);

			ret = iort_add_platform_device(iort_node, ops);
			if (ret) {
				iort_delete_fwnode(iort_node);
				acpi_free_fwnode_static(fwnode);
				return;
			}
		}

		iort_node = ACPI_ADD_PTR(struct acpi_iort_node, iort_node,
					 iort_node->length);
	}
}

void __init acpi_iort_init(void)
{
	acpi_status status;

	status = acpi_get_table(ACPI_SIG_IORT, 0, &iort_table);
	if (ACPI_FAILURE(status)) {
		if (status != AE_NOT_FOUND) {
			const char *msg = acpi_format_exception(status);

			pr_err("Failed to get table, %s\n", msg);
		}

		return;
	}

	iort_init_platform_devices();
}<|MERGE_RESOLUTION|>--- conflicted
+++ resolved
@@ -876,11 +876,7 @@
 	return (resv == its->its_count) ? resv : -ENODEV;
 }
 #else
-<<<<<<< HEAD
-static inline const struct iommu_ops *iort_fwspec_iommu_ops(struct device *dev);
-=======
 static inline const struct iommu_ops *iort_fwspec_iommu_ops(struct device *dev)
->>>>>>> f17b5f06
 { return NULL; }
 static inline int iort_add_device_replay(const struct iommu_ops *ops,
 					 struct device *dev)
